--- conflicted
+++ resolved
@@ -1014,46 +1014,6 @@
         logger.error(f"Full error details: {error_details}")
         raise HTTPException(status_code=500, detail=f"Failed to start agent: {str(e)}")
 
-<<<<<<< HEAD
-=======
-# DEPRECATED: Old optimistic route - now use /agent/start with optimistic=true parameter
-# Kept for backwards compatibility for a short period
-# @router.post("/agent/start-optimistic", summary="Start Agent (Optimistic) [DEPRECATED]", operation_id="optimistic_agent_start_deprecated", deprecated=True)
-# async def optimistic_agent_start_deprecated(
-#     request: Request,
-#     thread_id: str = Form(...),
-#     project_id: str = Form(...),
-#     prompt: Optional[str] = Form(None),
-#     model_name: Optional[str] = Form(None),
-#     agent_id: Optional[str] = Form(None),
-#     files: List[UploadFile] = File(default=[]),
-#     memory_enabled: Optional[str] = Form(None),
-#     user_id: str = Depends(verify_and_get_user_id_from_jwt)
-# ):
-    """
-    DEPRECATED: Use /agent/start with optimistic=true parameter instead.
-    
-    This endpoint will be removed in a future version.
-    """
-    logger.warning("⚠️ DEPRECATED: /agent/start-optimistic called. Use /agent/start with optimistic=true instead")
-    if not utils.instance_id:
-        raise HTTPException(status_code=500, detail="Worker API not initialized with instance ID")
-    
-    # Forward to the unified endpoint
-    return await unified_agent_start(
-        request=request,
-        thread_id=thread_id,
-        project_id=project_id,
-        prompt=prompt,
-        model_name=model_name,
-        agent_id=agent_id,
-        files=files,
-        optimistic="true",
-        memory_enabled=memory_enabled,
-        user_id=user_id
-    )
-
->>>>>>> b179f4f6
 @router.post("/thread/{thread_id}/start-agent", summary="Start Agent on Initialized Thread", operation_id="start_agent_on_thread")
 async def start_agent_on_thread(
     thread_id: str,
