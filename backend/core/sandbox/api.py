--- conflicted
+++ resolved
@@ -1,9 +1,6 @@
 import os
-<<<<<<< HEAD
 import shlex
-=======
 import asyncio
->>>>>>> 4671cebf
 import urllib.parse
 import uuid
 from typing import Optional, TypeVar, Callable, Awaitable
@@ -1117,6 +1114,7 @@
                 "status": "success",
                 "mode": "snapshot_repo",
                 "target_commit": commit,
+                "affected_paths": [],  # Empty array means all files affected
             }
 
         # 2) Per-file snapshot revert
@@ -1128,9 +1126,6 @@
 
         commands = [
             "cd /workspace",
-            # ensure clean working tree before touching anything
-            'if [ -n "$(git status --porcelain)" ]; then '
-            'echo "Working tree not clean"; exit 1; fi',
             f"TARGET={shlex.quote(commit)}",
         ]
 
@@ -1142,10 +1137,11 @@
             # 1) Check if it exists in the target commit
             # 2) If yes: write blob to tmp and move into place
             # 3) If no: remove it if tracked now
+            # Note: We use bare 'rel' inside double quotes for git commands since it's already safe
             commands.append(
-                "if git cat-file -e \"$TARGET\":\"" + shlex.quote(rel)[1:-1] + "\" 2>/dev/null; then "
+                "if git cat-file -e \"$TARGET\":" + shlex.quote(rel) + " 2>/dev/null; then "
                 "mkdir -p $(dirname " + shlex.quote(abs_path) + ") || true; "
-                "git show \"$TARGET\":\"" + shlex.quote(rel)[1:-1] + "\" > " + shlex.quote(tmp_path) + " && "
+                "git show \"$TARGET\":" + shlex.quote(rel) + " > " + shlex.quote(tmp_path) + " && "
                 "mv " + shlex.quote(tmp_path) + " " + shlex.quote(abs_path) + "; "
                 "else "
                 "if git ls-files --error-unmatch "
@@ -1168,6 +1164,9 @@
 
         full_cmd = " && ".join(commands)
 
+        logger.info(f"Executing single-file revert for paths {safe_paths} to commit {commit} in sandbox {sandbox_id}")
+        logger.debug(f"Revert command: {full_cmd}")
+
         try:
             await sandbox.process.execute_session_command(
                 session_id,
@@ -1176,6 +1175,7 @@
                     var_async=False,
                 ),
             )
+            logger.info(f"Successfully reverted files {safe_paths} to commit {commit} in sandbox {sandbox_id}")
         except Exception as e:
             logger.error(
                 f"Snapshot revert of files {safe_paths} to commit {commit} in sandbox {sandbox_id} failed: {str(e)}"
@@ -1189,6 +1189,7 @@
             "mode": "snapshot_files",
             "target_commit": commit,
             "reverted_files": safe_paths,
+            "affected_paths": safe_paths,  # Frontend expects this field
         }
 
     except HTTPException:
