--- conflicted
+++ resolved
@@ -81,7 +81,6 @@
     # Environment mode
     ENV_MODE: Optional[EnvMode] = EnvMode.LOCAL
     
-<<<<<<< HEAD
     # ===== AGENT TOOL CALLING CONFIGURATION =====
     # Configure which tool calling format to use (XML or Native/OpenAI)
     # Only ONE should be enabled at a time
@@ -90,10 +89,8 @@
     AGENT_EXECUTE_ON_STREAM: bool = True     # Execute tools as they stream (vs. at end)
     AGENT_TOOL_EXECUTION_STRATEGY: str = "parallel"  # "parallel" or "sequential"
     # ============================================
-=======
+    
     GUEST_MODE_ADMIN_USER_ID: Optional[str] = None
->>>>>>> 8ea7fa31
-
 
     # Subscription tier IDs - Production
     STRIPE_FREE_TIER_ID_PROD: Optional[str] = 'price_1RILb4G6l1KZGqIrK4QLrx9i'
