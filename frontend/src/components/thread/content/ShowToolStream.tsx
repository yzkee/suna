--- conflicted
+++ resolved
@@ -369,13 +369,8 @@
                 onClick={() => onToolClick?.(messageId, toolName)}
                 className="inline-flex items-center gap-1.5 h-8 p-1.5 text-xs text-muted-foreground bg-card hover:bg-card/80 rounded-lg transition-colors cursor-pointer border border-neutral-200 dark:border-neutral-700/50 whitespace-nowrap"
             >
-<<<<<<< HEAD
                 <div className='border-2 bg-gradient-to-br from-neutral-200 to-neutral-300 dark:from-neutral-700 dark:to-neutral-800 flex items-center justify-center p-0.5 rounded-sm border-neutral-400/20 dark:border-neutral-600'>
                     <AppIcon toolCall={effectiveToolCall} size={14} className="h-3.5 w-3.5 text-muted-foreground flex-shrink-0" />
-=======
-                <div className='flex items-center justify-center'>
-                    <CircleDashed className="h-3.5 w-3.5 text-muted-foreground flex-shrink-0 animate-spin animation-duration-2000" />
->>>>>>> e3bd1aa3
                 </div>
                 <span className="font-mono text-xs text-foreground">{displayName}</span>
                 {paramDisplay && <span className="ml-1 text-xs text-muted-foreground truncate max-w-[200px]" title={paramDisplay}>{paramDisplay}</span>}
