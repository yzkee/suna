--- conflicted
+++ resolved
@@ -45,11 +45,8 @@
     isSuccess?: boolean,
   ) => React.ReactNode;
   isLoading?: boolean;
-<<<<<<< HEAD
   agentName?: string;
-=======
   onFileClick?: (filePath: string) => void;
->>>>>>> 621734a2
 }
 
 interface ToolCallSnapshot {
@@ -70,11 +67,8 @@
   project,
   isLoading = false,
   externalNavigateToIndex,
-<<<<<<< HEAD
-  agentName
-=======
+  agentName,
   onFileClick,
->>>>>>> 621734a2
 }: ToolCallSidePanelProps) {
   const [dots, setDots] = React.useState('');
   const [internalIndex, setInternalIndex] = React.useState(0);
