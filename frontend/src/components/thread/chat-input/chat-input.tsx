'use client';

import React, {
  useState,
  useRef,
  useEffect,
  forwardRef,
  useImperativeHandle,
  useCallback,
  useMemo,
  memo,
} from 'react';
import { useAgents } from '@/hooks/agents/use-agents';
import { useAgentSelection } from '@/stores/agent-selection-store';

import { Card, CardContent } from '@/components/ui/card';
import { handleFiles, FileUploadHandler } from './file-upload-handler';
import { Textarea } from '@/components/ui/textarea';
import { Button } from '@/components/ui/button';
import { Tooltip, TooltipContent, TooltipProvider, TooltipTrigger } from '@/components/ui/tooltip';
import { X, Image as ImageIcon, Presentation, BarChart3, FileText, Search, Users, Code2, Sparkles, Brain as BrainIcon, MessageSquare, CornerDownLeft, Plug, Lock } from 'lucide-react';
import { KortixLoader } from '@/components/ui/kortix-loader';
import { VoiceRecorder } from './voice-recorder';
import { useTheme } from 'next-themes';
import { UnifiedConfigMenu } from './unified-config-menu';
import { AttachmentGroup } from '../attachment-group';
import { cn } from '@/lib/utils';
import { useModelSelection } from '@/hooks/agents';
import { useFileDelete } from '@/hooks/files';
import { useQueryClient } from '@tanstack/react-query';
import { ToolCallInput } from './floating-tool-preview';
import { ChatSnack } from './chat-snack';
import { Brain, Zap, Database, ArrowDown, ArrowUp, Wrench, Clock, Send } from 'lucide-react';
import { useMessageQueueStore } from '@/stores/message-queue-store';
import { useComposioToolkitIcon } from '@/hooks/composio/use-composio';
import { Skeleton } from '@/components/ui/skeleton';

import { IntegrationsRegistry } from '@/components/agents/integrations-registry';
import { Dialog, DialogContent, DialogHeader, DialogTitle } from '@/components/ui/dialog';
import { useAccountState, accountStateSelectors } from '@/hooks/billing';
import { isStagingMode, isLocalMode } from '@/lib/config';
import { PlanSelectionModal } from '@/components/billing/pricing';
import { AgentConfigurationDialog } from '@/components/agents/agent-configuration-dialog';
<<<<<<< HEAD
=======
import { SpotlightCard } from '@/components/ui/spotlight-card';
import { MemoryToggle } from './memory-toggle';
>>>>>>> fb35f979

import posthog from 'posthog-js';

// ============================================================================
// ISOLATED TEXTAREA - Manages its own state to prevent parent re-renders
// ============================================================================

interface IsolatedTextareaProps {
  initialValue?: string;
  placeholder: string;
  disabled: boolean;
  isDraggingOver: boolean;
  onSubmit: () => void;
  onPaste: (e: React.ClipboardEvent<HTMLTextAreaElement>) => void;
  hasFiles: boolean;
  loading: boolean;
  isAgentRunning: boolean;
  isUploading: boolean;
  valueRef: React.MutableRefObject<string>;
  onHasContentChange: (hasContent: boolean) => void;
}

const IsolatedTextarea = memo(forwardRef<HTMLTextAreaElement, IsolatedTextareaProps>(function IsolatedTextarea({
  initialValue = '',
  placeholder,
  disabled,
  isDraggingOver,
  onSubmit,
  onPaste,
  hasFiles,
  loading,
  isAgentRunning,
  isUploading,
  valueRef,
  onHasContentChange,
}, ref) {
  const [value, setValue] = useState(initialValue);
  const internalRef = useRef<HTMLTextAreaElement>(null);
  const prevHasContent = useRef(false);
  
  // Use the forwarded ref or internal ref
  useImperativeHandle(ref, () => internalRef.current!, []);
  
  // Keep parent's valueRef in sync
  useEffect(() => {
    valueRef.current = value;
  }, [value, valueRef]);
  
  // Notify parent when hasContent changes (but not on every keystroke)
  useEffect(() => {
    const hasContent = value.trim().length > 0;
    if (hasContent !== prevHasContent.current) {
      prevHasContent.current = hasContent;
      onHasContentChange(hasContent);
    }
  }, [value, onHasContentChange]);

  // Auto-resize textarea
  const adjustHeight = useCallback(() => {
    const el = internalRef.current;
    if (!el) return;
    el.style.height = 'auto';
    el.style.maxHeight = '200px';
    el.style.overflowY = el.scrollHeight > 200 ? 'auto' : 'hidden';
    const newHeight = Math.min(el.scrollHeight, 200);
    el.style.height = `${newHeight}px`;
  }, []);

  useEffect(() => {
    adjustHeight();
  }, [value, adjustHeight]);

  useEffect(() => {
    window.addEventListener('resize', adjustHeight);
    return () => window.removeEventListener('resize', adjustHeight);
  }, [adjustHeight]);

  const handleChange = useCallback((e: React.ChangeEvent<HTMLTextAreaElement>) => {
    setValue(e.target.value);
  }, []);

  // Detect if we're on a mobile device
  const isMobile = useMemo(() => {
    if (typeof window === 'undefined') return false;
    return /iPhone|iPad|iPod|Android/i.test(navigator.userAgent) || 
           (window.innerWidth <= 768 && 'ontouchstart' in window);
  }, []);

  const handleKeyDown = useCallback((e: React.KeyboardEvent<HTMLTextAreaElement>) => {
    // On mobile, allow Enter to create a new line instead of submitting
    if (isMobile && e.key === 'Enter' && !e.shiftKey) {
      // Allow default behavior (new line) on mobile
      return;
    }
    
    if (e.key === 'Enter' && !e.shiftKey && !e.nativeEvent.isComposing) {
      e.preventDefault();
      const hasContent = value.trim().length > 0;
      if (
        (hasContent || hasFiles) &&
        !loading &&
        (!disabled || isAgentRunning) &&
        !isUploading
      ) {
        onSubmit();
      }
    }
  }, [value, hasFiles, loading, disabled, isAgentRunning, isUploading, onSubmit, isMobile]);

  // Expose methods to clear/set value from parent
  useEffect(() => {
    const textarea = internalRef.current;
    if (textarea) {
      (textarea as any).clearValue = () => setValue('');
      (textarea as any).appendValue = (text: string) => {
        setValue(prev => prev ? `${prev} ${text}` : text);
      };
    }
  }, []);

  return (
    <div className="flex flex-col gap-1 px-2">
      <Textarea
        ref={internalRef}
        value={value}
        onChange={handleChange}
        onKeyDown={handleKeyDown}
        onPaste={onPaste}
        placeholder={placeholder}
        className={cn(
          'w-full bg-transparent dark:bg-transparent border-none shadow-none focus-visible:ring-0 px-0.5 pb-6 pt-4 min-h-[100px] sm:min-h-[72px] max-h-[200px] overflow-y-auto resize-none rounded-[24px]',
          // Use 16px on mobile to prevent zoom, 15px on desktop
          isMobile ? '!text-[16px]' : '!text-[15px]',
          isDraggingOver ? 'opacity-40' : '',
        )}
        disabled={disabled && !isAgentRunning}
        rows={1}
      />
    </div>
  );
}));

// ============================================================================
// MEMOIZED SUB-COMPONENTS (to prevent re-renders on typing)
// ============================================================================

// Integrations dropdown - isolated from typing state
interface IntegrationsDropdownProps {
  isLoggedIn: boolean;
  loading: boolean;
  disabled: boolean;
  isAgentRunning: boolean;
  isFreeTier: boolean;
  quickIntegrations: Array<{ id: string; name: string; slug: string }>;
  integrationIcons: Record<string, string | undefined>;
  onOpenRegistry: (slug: string | null) => void;
  onOpenPlanModal: () => void;
}

// Rotating integration logos carousel with smooth transitions
const IntegrationLogosCarousel = memo(function IntegrationLogosCarousel({ 
  enabled 
}: { enabled: boolean }) {
  const popularIntegrations = useMemo(() => [
    'googledrive',
    'gmail',
    'googlecalendar',
    'slack',
    'notion',
    'github',
    'linear',
    'airtable',
    'asana',
    'trello',
    'salesforce',
    'hubspot',
  ], []);

  const [displayIndex, setDisplayIndex] = useState(0);
  const [isTransitioning, setIsTransitioning] = useState(false);
  const transitionTimeoutRef = useRef<NodeJS.Timeout | null>(null);
  const intervalRef = useRef<NodeJS.Timeout | null>(null);
  const isTransitioningRef = useRef(false);
  const popularIntegrationsRef = useRef(popularIntegrations);

  // Keep ref in sync
  useEffect(() => {
    popularIntegrationsRef.current = popularIntegrations;
  }, [popularIntegrations]);

  // Calculate indices for current and next logos
  const currentSlug = popularIntegrations[displayIndex];
  const nextIndex = (displayIndex + 1) % popularIntegrations.length;
  const nextSlug = popularIntegrations[nextIndex];
  
  // Preload current and next icons for smooth transitions
  const { data: currentIconData } = useComposioToolkitIcon(currentSlug, { enabled });
  const { data: nextIconData } = useComposioToolkitIcon(nextSlug, { enabled });

  // Sync ref with state for isTransitioning
  useEffect(() => {
    isTransitioningRef.current = isTransitioning;
  }, [isTransitioning]);

  // Transition to next logo - using ref to avoid dependency issues
  const transitionToNextRef = useRef(() => {
    if (isTransitioningRef.current) {
      return;
    }

    // Proceed with transition even if next image is still loading
    // The image will appear when it loads
    setIsTransitioning(true);
    isTransitioningRef.current = true;
    
    // After fade transition completes, update index
    transitionTimeoutRef.current = setTimeout(() => {
      setDisplayIndex((prev) => {
        const nextIdx = (prev + 1) % popularIntegrationsRef.current.length;
        return nextIdx;
      });
      setIsTransitioning(false);
      isTransitioningRef.current = false;
    }, 500); // Match CSS transition duration
  });

  // Carousel rotation logic - runs continuously
  useEffect(() => {
    if (!enabled) {
      return;
    }
    
    // Clear any existing interval
    if (intervalRef.current) {
      clearInterval(intervalRef.current);
    }
    
    // Start interval that runs every second
    intervalRef.current = setInterval(() => {
      transitionToNextRef.current();
    }, 1000);

    return () => {
      if (intervalRef.current) {
        clearInterval(intervalRef.current);
        intervalRef.current = null;
      }
      if (transitionTimeoutRef.current) {
        clearTimeout(transitionTimeoutRef.current);
        transitionTimeoutRef.current = null;
      }
    };
  }, [enabled]);

  if (!enabled) {
    return <Plug className="h-3 w-3" />;
  }

  if (!currentIconData?.icon_url) {
    return <Plug className="h-3 w-3 animate-pulse" />;
  }

  const currentUrl = currentIconData.icon_url;
  const nextUrl = nextIconData?.icon_url;

  return (
    <div className="relative h-3 w-3 overflow-hidden">
      {/* Current logo - fading out during transition */}
      <img
        key={`current-${currentSlug}`}
        src={currentUrl}
        alt={currentSlug}
        className={`absolute inset-0 h-3 w-3 object-contain transition-opacity duration-500 ease-in-out ${
          isTransitioning ? 'opacity-0' : 'opacity-100'
        }`}
        style={{
          willChange: 'opacity',
          backfaceVisibility: 'hidden',
          transform: 'translateZ(0)', // Force GPU acceleration
        }}
      />
      
      {/* Next logo - fading in during transition */}
      {nextUrl && (
        <img
          key={`next-${nextSlug}`}
          src={nextUrl}
          alt={nextSlug}
          className={`absolute inset-0 h-3 w-3 object-contain transition-opacity duration-500 ease-in-out ${
            isTransitioning ? 'opacity-100' : 'opacity-0'
          }`}
          style={{
            willChange: 'opacity',
            backfaceVisibility: 'hidden',
            transform: 'translateZ(0)', // Force GPU acceleration
          }}
        />
      )}
    </div>
  );
});

const IntegrationsDropdown = memo(function IntegrationsDropdown({
  isLoggedIn,
  loading,
  disabled,
  isAgentRunning,
  isFreeTier,
  quickIntegrations,
  integrationIcons,
  onOpenRegistry,
  onOpenPlanModal,
}: IntegrationsDropdownProps) {
  if (!isLoggedIn) return null;

  return (
    <Tooltip>
      <TooltipTrigger asChild>
        <div className="relative">
          <Button
            variant="outline"
            size="sm"
            className="h-10 w-10 p-0 bg-transparent border-[1.5px] border-border rounded-2xl text-muted-foreground hover:text-foreground hover:bg-accent/50 flex items-center justify-center cursor-pointer"
            disabled={loading || (disabled && !isAgentRunning)}
            onClick={() => {
              if (!isFreeTier || isLocalMode()) {
                onOpenRegistry(null);
              } else {
                onOpenPlanModal();
              }
            }}
          >
            <IntegrationLogosCarousel enabled={isLoggedIn && !loading && !(disabled && !isAgentRunning)} />
          </Button>
          {isFreeTier && !isLocalMode() && (
            <div className="absolute -top-1 -right-1 w-4 h-4 bg-primary rounded-full flex items-center justify-center z-10 pointer-events-none">
              <Lock className="h-2.5 w-2.5 text-primary-foreground" strokeWidth={2.5} />
            </div>
          )}
        </div>
      </TooltipTrigger>
      <TooltipContent side="top">
        <p>Integrations</p>
      </TooltipContent>
    </Tooltip>
  );
});

// Mode button - isolated from typing state
interface ModeButtonProps {
  selectedMode: string | null | undefined;
  isModeDismissing: boolean;
  onDeselect: () => void;
}

const ModeButton = memo(function ModeButton({
  selectedMode,
  isModeDismissing,
  onDeselect,
}: ModeButtonProps) {
  if (!selectedMode && !isModeDismissing) return null;

  const getModeIcon = (mode: string) => {
    const iconClass = "w-4 h-4";
    switch (mode) {
      case 'research':
        return <Search className={iconClass} />;
      case 'people':
        return <Users className={iconClass} />;
      case 'code':
        return <Code2 className={iconClass} />;
      case 'docs':
        return <FileText className={iconClass} />;
      case 'data':
        return <BarChart3 className={iconClass} />;
      case 'slides':
        return <Presentation className={iconClass} />;
      case 'image':
        return <ImageIcon className={iconClass} />;
      default:
        return null;
    }
  };

  return (
    <Button
      variant="outline"
      size="sm"
      onClick={(e) => {
        e.preventDefault();
        e.stopPropagation();
        if (!isModeDismissing) {
          onDeselect();
        }
      }}
      className={cn(
        "h-10 px-2 sm:px-3 py-2 bg-transparent border border-border rounded-2xl text-muted-foreground hover:text-foreground hover:bg-accent/50 flex items-center gap-1 sm:gap-1.5 cursor-pointer transition-all duration-200 flex-shrink-0",
        !isModeDismissing && "animate-in fade-in-0 zoom-in-95",
        isModeDismissing && "animate-out fade-out-0 zoom-out-95"
      )}
    >
      {selectedMode && getModeIcon(selectedMode)}
      <span className="hidden sm:inline text-sm">{selectedMode?.charAt(0).toUpperCase()}{selectedMode?.slice(1)}</span>
      <X className="w-3.5 h-3.5 sm:w-4 sm:h-4" />
    </Button>
  );
});

// Kortix agent modes switcher - isolated from typing state
interface SunaAgentModeSwitcherProps {
  enabled: boolean;
  isSunaAgent: boolean;
  sunaAgentModes: 'adaptive' | 'autonomous' | 'chat';
  onModeChange: (mode: 'adaptive' | 'autonomous' | 'chat') => void;
}

const SunaAgentModeSwitcher = memo(function SunaAgentModeSwitcher({
  enabled,
  isSunaAgent,
  sunaAgentModes,
  onModeChange,
}: SunaAgentModeSwitcherProps) {
  if (!enabled || !(isStagingMode() || isLocalMode()) || !isSunaAgent) return null;

  return (
    <div className="flex items-center gap-1 p-0.5 bg-muted/50 rounded-lg">
      <Tooltip>
        <TooltipTrigger asChild>
          <button
            onClick={() => onModeChange('adaptive')}
            className={cn(
              "p-1.5 rounded-md transition-all duration-200 cursor-pointer",
              sunaAgentModes === 'adaptive'
                ? "bg-background text-foreground shadow-sm"
                : "text-muted-foreground hover:text-foreground hover:bg-background/50"
            )}
          >
            <Sparkles className="w-4 h-4" />
          </button>
        </TooltipTrigger>
        <TooltipContent side="bottom">
          <div className="space-y-1">
            <p className="font-medium text-white">Adaptive</p>
            <p className="text-xs text-gray-200">Quick responses with smart context switching</p>
          </div>
        </TooltipContent>
      </Tooltip>

      <Tooltip>
        <TooltipTrigger asChild>
          <button
            onClick={() => onModeChange('autonomous')}
            className={cn(
              "p-1.5 rounded-md transition-all duration-200 cursor-pointer",
              sunaAgentModes === 'autonomous'
                ? "bg-background text-foreground shadow-sm"
                : "text-muted-foreground hover:text-foreground hover:bg-background/50"
            )}
          >
            <BrainIcon className="w-4 h-4" />
          </button>
        </TooltipTrigger>
        <TooltipContent side="bottom">
          <div className="space-y-1">
            <p className="font-medium text-white">Autonomous</p>
            <p className="text-xs text-gray-200">Deep work mode for multi-step problem solving</p>
          </div>
        </TooltipContent>
      </Tooltip>

      <Tooltip>
        <TooltipTrigger asChild>
          <button
            onClick={() => onModeChange('chat')}
            className={cn(
              "p-1.5 rounded-md transition-all duration-200 cursor-pointer",
              sunaAgentModes === 'chat'
                ? "bg-background text-foreground shadow-sm"
                : "text-muted-foreground hover:text-foreground hover:bg-background/50"
            )}
          >
            <MessageSquare className="w-4 h-4" />
          </button>
        </TooltipTrigger>
        <TooltipContent side="bottom">
          <div className="space-y-1">
            <p className="font-medium text-white">Chat</p>
            <p className="text-xs text-gray-200">Simple back-and-forth conversation</p>
          </div>
        </TooltipContent>
      </Tooltip>
    </div>
  );
});

// Memoized submit button to prevent re-rendering entire controls on every keystroke
interface SubmitButtonProps {
  hasContent: boolean;
  hasFiles: boolean;
  isAgentRunning: boolean;
  loading: boolean;
  disabled: boolean;
  isUploading: boolean;
  onStopAgent?: () => void;
  onSubmit: (e: React.FormEvent) => void;
  buttonLoaderVariant: 'black' | 'white';
  pendingFilesCount: number;
}

const SubmitButton = memo(function SubmitButton({
  hasContent,
  hasFiles,
  isAgentRunning,
  loading,
  disabled,
  isUploading,
  onStopAgent,
  onSubmit,
  buttonLoaderVariant,
  pendingFilesCount,
}: SubmitButtonProps) {
  const isDisabled = 
    (!hasContent && !hasFiles && !isAgentRunning) ||
    loading ||
    (disabled && !isAgentRunning) ||
    isUploading;

  // Message queue feature flag
  const ENABLE_MESSAGE_QUEUE = false;
  // When agent is running and user has typed something, show queue button
  const showAddToQueue = ENABLE_MESSAGE_QUEUE && isAgentRunning && (hasContent || hasFiles);
  const buttonAction = showAddToQueue ? onSubmit : (isAgentRunning && onStopAgent ? onStopAgent : onSubmit);

  return (
    <div className="relative">
      <Tooltip>
        <TooltipTrigger asChild>
          <Button
            type="submit"
            onClick={buttonAction}
            size="sm"
            className={cn(
              "flex-shrink-0 self-end border-[1.5px] border-border rounded-2xl relative z-10 transition-all duration-200",
              showAddToQueue ? "h-10 px-3" : "w-10 h-10",
              (loading || isUploading) && "opacity-100 [&[disabled]]:opacity-100"
            )}
            disabled={isDisabled}
          >
            {((loading || isUploading) && !isAgentRunning) ? (
              <KortixLoader size="small" customSize={20} variant={buttonLoaderVariant} />
            ) : showAddToQueue ? (
              <MessageSquare className="h-4 w-4" />
            ) : isAgentRunning ? (
              <div className="min-h-[14px] min-w-[14px] w-[14px] h-[14px] rounded-sm bg-current" />
            ) : (
              <CornerDownLeft className="h-5 w-5" />
            )}
          </Button>
        </TooltipTrigger>
        {isUploading ? (
          <TooltipContent side="top">
            <p>Uploading {pendingFilesCount} file{pendingFilesCount !== 1 ? 's' : ''}...</p>
          </TooltipContent>
        ) : showAddToQueue ? (
          <TooltipContent side="top">
            <p>Add to queue</p>
          </TooltipContent>
        ) : isAgentRunning ? (
          <TooltipContent side="top">
            <p>Stop agent</p>
          </TooltipContent>
        ) : null}
      </Tooltip>
    </div>
  );
});

export type SubscriptionStatus = 'no_subscription' | 'active';

export interface ChatInputHandles {
  getPendingFiles: () => File[];
  clearPendingFiles: () => void;
  setValue: (value: string) => void;
  getValue: () => string;
}

export interface ChatInputProps {
  onSubmit: (
    message: string,
    options?: {
      model_name?: string;
      agent_id?: string;
    },
  ) => void;
  placeholder?: string;
  loading?: boolean;
  disabled?: boolean;
  isAgentRunning?: boolean;
  onStopAgent?: () => void;
  autoFocus?: boolean;
  value?: string;
  onChange?: (value: string) => void;
  onFileBrowse?: () => void;
  sandboxId?: string;
  hideAttachments?: boolean;
  selectedAgentId?: string;
  onAgentSelect?: (agentId: string | undefined) => void;
  agentName?: string;
  messages?: any[];
  bgColor?: string;
  toolCalls?: ToolCallInput[];
  toolCallIndex?: number;
  showToolPreview?: boolean;
  onExpandToolPreview?: () => void;
  isLoggedIn?: boolean;
  enableAdvancedConfig?: boolean;
  onConfigureAgent?: (agentId: string) => void;
  hideAgentSelection?: boolean;
  defaultShowSnackbar?: 'tokens' | 'upgrade' | false;
  showToLowCreditUsers?: boolean;
  showScrollToBottomIndicator?: boolean;
  onScrollToBottom?: () => void;
  selectedMode?: string | null;
  onModeDeselect?: () => void;
  animatePlaceholder?: boolean;
  selectedCharts?: string[];
  selectedOutputFormat?: string | null;
  selectedTemplate?: string | null;
  threadId?: string | null;
  projectId?: string;
  memoryEnabled?: boolean;
  onMemoryToggle?: (enabled: boolean) => void;
}

export interface UploadedFile {
  name: string;
  path: string;
  size: number;
  type: string;
  localUrl?: string;
}



export const ChatInput = memo(forwardRef<ChatInputHandles, ChatInputProps>(
  (
    {
      onSubmit,
      placeholder = 'Describe what you need help with...',
      loading = false,
      disabled = false,
      isAgentRunning = false,
      onStopAgent,
      autoFocus = true,
      value: controlledValue,
      onChange: controlledOnChange,
      onFileBrowse,
      sandboxId,
      hideAttachments = false,
      selectedAgentId,
      onAgentSelect,
      agentName,
      messages = [],
      bgColor = 'bg-card',
      toolCalls = [],
      toolCallIndex = 0,
      showToolPreview = false,
      onExpandToolPreview,
      isLoggedIn = true,
      enableAdvancedConfig = false,
      onConfigureAgent,
      hideAgentSelection = false,
      defaultShowSnackbar = false,
      showToLowCreditUsers = true,
      showScrollToBottomIndicator = false,
      onScrollToBottom,
      selectedMode,
      onModeDeselect,
      animatePlaceholder = false,
      selectedCharts = [],
      selectedOutputFormat = null,
      selectedTemplate = null,
      threadId = null,
      projectId,
      memoryEnabled,
      onMemoryToggle,
    },
    ref,
  ) => {
    // =========================================================================
    // STATE MANAGEMENT - Optimized to prevent re-renders on typing
    // =========================================================================
    
    // Ref to access current value - textarea manages its own state
    const valueRef = useRef('');
    const textareaRef = useRef<HTMLTextAreaElement>(null);
    
    // hasContent state - only changes when empty/non-empty state changes (not every keystroke)
    const [hasContent, setHasContent] = useState(false);
    
    // File state
    const [uploadedFiles, setUploadedFiles] = useState<UploadedFile[]>([]);
    const uploadedFilesRef = useRef(uploadedFiles);
    uploadedFilesRef.current = uploadedFiles;
    
    const [pendingFiles, setPendingFiles] = useState<File[]>([]);
    const [isUploading, setIsUploading] = useState(false);
    const [isDraggingOver, setIsDraggingOver] = useState(false);
    const [hasSubmitted, setHasSubmitted] = useState(false);
    const [isSendingFiles, setIsSendingFiles] = useState(false);

    // Derived values
    const hasFiles = uploadedFiles.length > 0;
    const pendingFilesCount = pendingFiles.length;
    
    // Controlled mode support
    const isControlled = controlledValue !== undefined && controlledOnChange !== undefined;

    const [registryDialogOpen, setRegistryDialogOpen] = useState(false);
    const [selectedIntegration, setSelectedIntegration] = useState<string | null>(null);
    const [showSnackbar, setShowSnackbar] = useState(defaultShowSnackbar);
    const [userDismissedUsage, setUserDismissedUsage] = useState(false);
    const [planModalOpen, setPlanSelectionModalOpen] = useState(false);
    const [agentConfigDialog, setAgentConfigDialog] = useState<{ open: boolean; tab: 'instructions' | 'knowledge' | 'triggers' | 'tools' | 'integrations' }>({ open: false, tab: 'instructions' });
    const [mounted, setMounted] = useState(false);
    const [animatedPlaceholder, setAnimatedPlaceholder] = useState('');
    const [isModeDismissing, setIsModeDismissing] = useState(false);    // Kortix Agent Modes feature flag
    const ENABLE_SUNA_AGENT_MODES = false;
    const [sunaAgentModes, setSunaAgentModes] = useState<'adaptive' | 'autonomous' | 'chat'>('adaptive');

    const {
      selectedModel,
      setSelectedModel: handleModelChange,
      subscriptionStatus,
      allModels: modelOptions,
      canAccessModel,
      getActualModelId,
      refreshCustomModels,
    } = useModelSelection();

    const { data: accountState, isLoading: isAccountStateLoading } = useAccountState({ enabled: isLoggedIn });
    const deleteFileMutation = useFileDelete();
    const queryClient = useQueryClient();
    
    // Transform accountState to subscriptionData format for backward compatibility
    const subscriptionData = accountState ? (() => {
      const isFreeTier = accountState.subscription.tier_key === 'free' || 
                         accountState.subscription.tier_key === 'none' ||
                         accountState.tier.monthly_credits === 0;
      
      // For free tier with daily credits, use daily credits
      if (isFreeTier && accountState.credits.daily_refresh?.enabled) {
        const dailyAmount = accountState.credits.daily_refresh.daily_amount || 0;
        const dailyRemaining = accountState.credits.daily || 0;
        const currentUsage = Math.max(0, dailyAmount - dailyRemaining);
        
        return {
          tier_key: accountState.subscription.tier_key,
          tier: {
            name: accountState.subscription.tier_key,
            display_name: accountState.subscription.tier_display_name,
          },
          plan_name: accountState.subscription.tier_display_name,
          status: accountState.subscription.status,
          current_usage: currentUsage,
          cost_limit: dailyAmount,
          credits: {
            balance: accountState.credits.total,
            tier_credits: dailyAmount,
          },
        };
      }
      
      // For paid tiers, use monthly credits
      const monthlyCreditsGranted = accountState.tier.monthly_credits || 0;
      const monthlyCreditsRemaining = accountState.credits.monthly || 0;
      const currentUsage = Math.max(0, monthlyCreditsGranted - monthlyCreditsRemaining);
      
      return {
        tier_key: accountState.subscription.tier_key,
        tier: {
          name: accountState.subscription.tier_key,
          display_name: accountState.subscription.tier_display_name,
        },
        plan_name: accountState.subscription.tier_display_name,
        status: accountState.subscription.status,
        current_usage: currentUsage,
        cost_limit: monthlyCreditsGranted,
        credits: {
          balance: accountState.credits.total,
          tier_credits: accountState.tier.monthly_credits,
        },
      };
    })() : null;
    
    // Check if user is on free tier
    const isFreeTier = accountState && (
      accountState.subscription.tier_key === 'free' ||
      accountState.subscription.tier_key === 'none' ||
      !accountState.subscription.tier_key
    );
    
    // Chat input button has inverted background from theme
    // Dark theme → light button → needs black loader
    // Light theme → dark button → needs white loader
    const { resolvedTheme } = useTheme();
    const buttonLoaderVariant = (resolvedTheme === 'dark' ? 'black' : 'white') as 'black' | 'white';

    // Define quick integrations
    const quickIntegrations = useMemo(() => [
      { id: 'googledrive', name: 'Google Drive', slug: 'googledrive' },
      { id: 'slack', name: 'Slack', slug: 'slack' },
      { id: 'notion', name: 'Notion', slug: 'notion' },
    ], []);

    // Fetch integration icons when logged in
    const { data: googleDriveIcon } = useComposioToolkitIcon('googledrive', { enabled: isLoggedIn });
    const { data: slackIcon } = useComposioToolkitIcon('slack', { enabled: isLoggedIn });
    const { data: notionIcon } = useComposioToolkitIcon('notion', { enabled: isLoggedIn });

    // Map icons to integrations
    const integrationIcons = useMemo(() => ({
      'googledrive': googleDriveIcon?.icon_url,
      'slack': slackIcon?.icon_url,
      'notion': notionIcon?.icon_url,
    }), [googleDriveIcon, slackIcon, notionIcon]);
    
    // Show usage preview logic:
    // - For free users with daily credits: only show when they've used 70%+ of daily credits
    // - For paid users: only show when they're at 70% or more of their monthly credit limit
    const shouldShowUsage = useMemo(() => {
      if (!accountState || !subscriptionData || !showToLowCreditUsers || isLocalMode()) return false;

      const costLimit = subscriptionData.cost_limit || 0;
      const currentUsage = subscriptionData.current_usage || 0;
      
      // Don't show if no limit is set
      if (costLimit === 0) return false;

      // Show when at 70% or more of limit (30% or less remaining)
      return currentUsage >= (costLimit * 0.7);
    }, [accountState, subscriptionData, showToLowCreditUsers, isLocalMode]);

    // Auto-show usage preview when we have subscription data
    useEffect(() => {
      if (shouldShowUsage && defaultShowSnackbar !== false && !userDismissedUsage && (showSnackbar === false || showSnackbar === defaultShowSnackbar)) {
        setShowSnackbar('upgrade');
      } else if (!shouldShowUsage && showSnackbar !== false) {
        setShowSnackbar(false);
      }
    }, [subscriptionData, showSnackbar, defaultShowSnackbar, shouldShowUsage, subscriptionStatus, showToLowCreditUsers, userDismissedUsage]);

    const fileInputRef = useRef<HTMLInputElement>(null);

    const { data: agentsResponse, isLoading: isLoadingAgents } = useAgents({}, { enabled: isLoggedIn });
    const agents = agentsResponse?.agents || [];

    // Check if selected agent is Kortix based on agent data
    // While loading, default to Kortix (assume Kortix is the default agent)
    const selectedAgent = agents.find(agent => agent.agent_id === selectedAgentId);
    const sunaAgent = agents.find(agent => agent.metadata?.is_suna_default === true);
    const isSunaAgent = isLoadingAgents 
        ? true // Show Kortix modes while loading
        : (selectedAgent?.metadata?.is_suna_default || (!selectedAgentId && sunaAgent !== undefined) || false);

    const { initializeFromAgents } = useAgentSelection();
    useImperativeHandle(ref, () => ({
      getPendingFiles: () => pendingFiles,
      clearPendingFiles: () => setPendingFiles([]),
      setValue: (newValue: string) => {
        // Use the textarea's custom method if available
        const textarea = textareaRef.current as any;
        if (textarea?.clearValue) {
          textarea.clearValue();
          if (newValue) textarea.appendValue(newValue);
        }
        valueRef.current = newValue;
      },
      getValue: () => valueRef.current,
    }), [pendingFiles]);

    useEffect(() => {
      if (agents.length > 0 && !onAgentSelect) {
        initializeFromAgents(agents);
      }
    }, [agents, onAgentSelect, initializeFromAgents]);

    useEffect(() => {
      setMounted(true);
    }, []);

    // Typewriter effect for placeholder
    useEffect(() => {
      if (!mounted || hasContent || !animatePlaceholder) {
        setAnimatedPlaceholder(placeholder);
        return;
      }

      let currentIndex = 0;
      setAnimatedPlaceholder('');

      const typingInterval = setInterval(() => {
        if (currentIndex < placeholder.length) {
          setAnimatedPlaceholder(placeholder.slice(0, currentIndex + 1));
          currentIndex++;
        } else {
          clearInterval(typingInterval);
        }
      }, 50); // 50ms per character

      return () => clearInterval(typingInterval);
    }, [mounted, placeholder, hasContent, animatePlaceholder]);

    // Reset mode dismissing state when selectedMode changes
    useEffect(() => {
      setIsModeDismissing(false);
    }, [selectedMode]);

    // Generate Markdown for selected data options
    const generateDataOptionsMarkdown = useCallback(() => {
      if (selectedMode !== 'data' || (selectedCharts.length === 0 && !selectedOutputFormat)) {
        return '';
      }

      let markdown = '\n\n----\n\n**Data Visualization Requirements:**\n';

      if (selectedOutputFormat) {
        markdown += `\n- **Output Format:** ${selectedOutputFormat}`;
      }

      if (selectedCharts.length > 0) {
        markdown += '\n- **Preferred Charts:**';
        selectedCharts.forEach(chartId => {
          markdown += `\n  - ${chartId}`;
        });
      }

      return markdown;
    }, [selectedMode, selectedCharts, selectedOutputFormat]);

    // Generate Markdown for selected slides template
    const generateSlidesTemplateMarkdown = useCallback(() => {
      if (selectedMode !== 'slides' || !selectedTemplate) {
        return '';
      }
      
      return `\n\n----\n\n**Presentation Template:** ${selectedTemplate}`;
    }, [selectedMode, selectedTemplate]);

    // Handle mode deselection with animation
    const handleModeDeselect = useCallback(() => {
      setIsModeDismissing(true);
      setTimeout(() => {
        onModeDeselect?.();
        setIsModeDismissing(false);
      }, 200); // Match animation duration
    }, [onModeDeselect]);

    // Auto-focus textarea on mount
    useEffect(() => {
      if (autoFocus && textareaRef.current) {
        textareaRef.current.focus();
      }
    }, [autoFocus]);

    // Track previous isAgentRunning value to detect actual transitions
    const prevIsAgentRunning = useRef(isAgentRunning);
    
    // Clear input only when agent STARTS running (transitions from false to true)
    // This prevents clearing when agent stops or when component re-renders
    useEffect(() => {
      const wasRunning = prevIsAgentRunning.current;
      prevIsAgentRunning.current = isAgentRunning;
      
      // Only clear when agent actually starts (false → true transition)
      if (isAgentRunning && !wasRunning) {
        // Clear the isolated textarea
        const textarea = textareaRef.current as any;
        if (textarea?.clearValue) {
          textarea.clearValue();
        }
        valueRef.current = '';
        setHasContent(false);
        setHasSubmitted(false);
        
        // Clear files when agent starts running
        setUploadedFiles([]);
        setIsSendingFiles(false);
        
        // Notify parent in controlled mode
        if (isControlled && controlledOnChange) {
          controlledOnChange('');
        }
      }
    }, [isAgentRunning, isControlled, controlledOnChange]);

    // Reset sending state if loading becomes false without agent starting (submission failure)
    useEffect(() => {
      if (!loading && !isAgentRunning && isSendingFiles) {
        // If loading stopped but agent didn't start, reset sending state
        // This allows user to retry or remove files
        setIsSendingFiles(false);
      }
    }, [loading, isAgentRunning, isSendingFiles]);

    const handleSubmit = useCallback(async (e: React.FormEvent) => {
      e.preventDefault();
      // Use refs to get current values without adding them to deps
      const currentValue = valueRef.current;
      const currentUploadedFiles = uploadedFilesRef.current;
      
      if (
        (!currentValue.trim() && currentUploadedFiles.length === 0) ||
        loading ||
        (disabled && !isAgentRunning) ||
        isUploading // Prevent submission while files are uploading
      )
        return;

      // Only stop agent if there's no content (empty input)
      // If there's content, onSubmit will queue the message (handled in ThreadComponent)
      if (isAgentRunning && !currentValue.trim() && currentUploadedFiles.length === 0 && onStopAgent) {
        onStopAgent();
        return;
      }

      // Mark as submitted to disable input immediately
      setHasSubmitted(true);

      // Mark files as being sent (show loading spinner)
      if (currentUploadedFiles.length > 0) {
        setIsSendingFiles(true);
      }

      let message = currentValue;

      if (currentUploadedFiles.length > 0) {
        const fileInfo = currentUploadedFiles
          .map((file) => `[Uploaded File: ${file.path}]`)
          .join('\n');
        message = message ? `${message}\n\n${fileInfo}` : fileInfo;
      }

      // Append Markdown for data visualization options
      const dataOptionsMarkdown = generateDataOptionsMarkdown();
      if (dataOptionsMarkdown) {
        message = message + dataOptionsMarkdown;
      }

      // Append Markdown for slides template
      const slidesTemplateMarkdown = generateSlidesTemplateMarkdown();
      if (slidesTemplateMarkdown) {
        message = message + slidesTemplateMarkdown;
      }

      const baseModelName = selectedModel ? getActualModelId(selectedModel) : undefined;

      posthog.capture("task_prompt_submitted", { message });

      onSubmit(message, {
        agent_id: selectedAgentId,
        model_name: baseModelName && baseModelName.trim() ? baseModelName.trim() : undefined,
      });

      // Keep files visible with loading spinner - they'll be cleared when agent starts running
    }, [loading, disabled, isAgentRunning, isUploading, onStopAgent, generateDataOptionsMarkdown, generateSlidesTemplateMarkdown, getActualModelId, selectedModel, onSubmit, selectedAgentId]);

    // Handle paste for image files
    const handlePaste = useCallback((e: React.ClipboardEvent<HTMLTextAreaElement>) => {
      if (!e.clipboardData) return;
      const items = Array.from(e.clipboardData.items);
      const imageFiles: File[] = [];
      for (const item of items) {
        if (item.kind === 'file' && item.type.startsWith('image/')) {
          const file = item.getAsFile();
          if (file) imageFiles.push(file);
        }
      }
      if (imageFiles.length > 0) {
        e.preventDefault();
        handleFiles(
          imageFiles,
          sandboxId,
          projectId,
          setPendingFiles,
          setUploadedFiles,
          setIsUploading,
          messages,
          queryClient,
        );
      }
    }, [sandboxId, projectId, messages, queryClient]);

    const handleTranscription = useCallback((transcribedText: string) => {
      // Use the textarea's appendValue method
      const textarea = textareaRef.current as any;
      if (textarea?.appendValue) {
        textarea.appendValue(transcribedText);
      }
      
      // Notify parent in controlled mode
      if (isControlled && controlledOnChange) {
        const newValue = valueRef.current ? `${valueRef.current} ${transcribedText}` : transcribedText;
        controlledOnChange(newValue);
      }
    }, [isControlled, controlledOnChange]);

    const removeUploadedFile = useCallback(async (index: number) => {
      const fileToRemove = uploadedFiles[index];

      // Clean up local URL if it exists
      if (fileToRemove.localUrl) {
        URL.revokeObjectURL(fileToRemove.localUrl);
      }

      // Remove from local state immediately for responsive UI
      setUploadedFiles((prev) => prev.filter((_, i) => i !== index));
      if (!sandboxId && pendingFiles.length > index) {
        setPendingFiles((prev) => prev.filter((_, i) => i !== index));
      }

      // Check if file is referenced in existing chat messages before deleting from server
      const isFileUsedInChat = messages.some(message => {
        const content = typeof message.content === 'string' ? message.content : '';
        return content.includes(`[Uploaded File: ${fileToRemove.path}]`);
      });

      // Only delete from server if file is not referenced in chat history
      if (sandboxId && fileToRemove.path && !isFileUsedInChat) {
        deleteFileMutation.mutate({
          sandboxId,
          filePath: fileToRemove.path,
        }, {
          onError: (error) => {
            console.error('Failed to delete file from server:', error);
          }
        });
      } else {
        // File exists in chat history, don't delete from server
      }
    }, [uploadedFiles, sandboxId, pendingFiles, messages, deleteFileMutation]);

    const handleDragOver = (e: React.DragEvent<HTMLDivElement>) => {
      e.preventDefault();
      e.stopPropagation();
      setIsDraggingOver(true);
    };

    const handleDragLeave = (e: React.DragEvent<HTMLDivElement>) => {
      e.preventDefault();
      e.stopPropagation();
      setIsDraggingOver(false);
    };

    const renderConfigDropdown = useMemo(() => {
      // Don't render dropdown components until after hydration to prevent ID mismatches
      if (!mounted) {
        return <div className="flex items-center gap-2 h-8" />; // Placeholder with same height
      }
      // Unified compact menu for both logged and non-logged (non-logged shows only models subset via menu trigger)
      return (
        <div className="flex items-center gap-2">
          <UnifiedConfigMenu
            isLoggedIn={isLoggedIn}
            selectedAgentId={!hideAgentSelection ? selectedAgentId : undefined}
            onAgentSelect={!hideAgentSelection ? onAgentSelect : undefined}
            selectedModel={selectedModel}
            onModelChange={handleModelChange}
            modelOptions={modelOptions}
            subscriptionStatus={subscriptionStatus}
            canAccessModel={canAccessModel}
            refreshCustomModels={refreshCustomModels}
          />
        </div>
      );
    }, [mounted, isLoggedIn, hideAgentSelection, selectedAgentId, onAgentSelect, selectedModel, handleModelChange, modelOptions, subscriptionStatus, canAccessModel, refreshCustomModels]);

    // Stable callback for submit from textarea
    const handleTextareaSubmit = useCallback(() => {
      handleSubmit({ preventDefault: () => {} } as React.FormEvent);
    }, [handleSubmit]);

    // Stable callback for hasContent changes - only called when empty/non-empty state changes
    const handleHasContentChange = useCallback((newHasContent: boolean) => {
      setHasContent(newHasContent);
      // Notify parent in controlled mode
      if (isControlled && controlledOnChange) {
        controlledOnChange(valueRef.current);
      }
    }, [isControlled, controlledOnChange]);

    // Isolated textarea that manages its own state - prevents parent re-renders on typing
    const renderTextArea = useMemo(() => (
      <IsolatedTextarea
        ref={textareaRef}
        placeholder={animatedPlaceholder}
        disabled={disabled}
        isDraggingOver={isDraggingOver}
        onSubmit={handleTextareaSubmit}
        onPaste={handlePaste}
        hasFiles={hasFiles}
        loading={loading}
        isAgentRunning={isAgentRunning}
        isUploading={isUploading}
        valueRef={valueRef}
        onHasContentChange={handleHasContentChange}
      />
    ), [animatedPlaceholder, disabled, isDraggingOver, handleTextareaSubmit, handlePaste, hasFiles, loading, isAgentRunning, isUploading, handleHasContentChange]);

    // Stable callbacks for opening dialogs - don't need to be in deps
    const handleOpenRegistry = useCallback((slug: string | null) => {
      setSelectedIntegration(slug);
      setRegistryDialogOpen(true);
    }, []);

    const handleOpenPlanModal = useCallback(() => {
      setPlanSelectionModalOpen(true);
    }, []);

    // Controls are split into left and right to minimize re-renders
    // Memoized to prevent recreation on every keystroke
    const leftControls = useMemo(() => (
      <div className="flex items-center gap-2 min-w-0 flex-shrink overflow-visible">
        {!hideAttachments && (
          <FileUploadHandler
            ref={fileInputRef}
            loading={loading}
            disabled={disabled}
            isAgentRunning={isAgentRunning}
            isUploading={isUploading}
            sandboxId={sandboxId}
            projectId={projectId}
            setPendingFiles={setPendingFiles}
            setUploadedFiles={setUploadedFiles}
            setIsUploading={setIsUploading}
            messages={messages}
            isLoggedIn={isLoggedIn}
          />
        )}

        <IntegrationsDropdown
          isLoggedIn={isLoggedIn}
          loading={loading}
          disabled={disabled}
          isAgentRunning={isAgentRunning}
          isFreeTier={isFreeTier ?? false}
          quickIntegrations={quickIntegrations}
          integrationIcons={integrationIcons}
          onOpenRegistry={handleOpenRegistry}
          onOpenPlanModal={handleOpenPlanModal}
        />

        {/* {isLoggedIn && !threadId && (
          <MemoryToggle
            disabled={loading || (disabled && !isAgentRunning)}
            memoryEnabled={memoryEnabled}
            onMemoryToggle={onMemoryToggle}
          />
        )} */}

        <SunaAgentModeSwitcher
          enabled={ENABLE_SUNA_AGENT_MODES}
          isSunaAgent={isSunaAgent}
          sunaAgentModes={sunaAgentModes}
          onModeChange={setSunaAgentModes}
        />

        {onModeDeselect && (
          <ModeButton
            selectedMode={selectedMode}
            isModeDismissing={isModeDismissing}
            onDeselect={handleModeDeselect}
          />
        )}
      </div>
    ), [hideAttachments, loading, disabled, isAgentRunning, isUploading, sandboxId, projectId, messages, isLoggedIn, isFreeTier, quickIntegrations, integrationIcons, handleOpenRegistry, handleOpenPlanModal, threadId, memoryEnabled, onMemoryToggle, isSunaAgent, sunaAgentModes, onModeDeselect, selectedMode, isModeDismissing, handleModeDeselect]);

    const rightControls = useMemo(() => (
      <div className='flex items-center gap-2 flex-shrink-0'>
        {renderConfigDropdown}

        {isLoggedIn && <VoiceRecorder
          onTranscription={handleTranscription}
          disabled={loading || (disabled && !isAgentRunning)}
        />}

        <SubmitButton
          hasContent={hasContent}
          hasFiles={hasFiles}
          isAgentRunning={isAgentRunning}
          loading={loading}
          disabled={disabled}
          isUploading={isUploading}
          onStopAgent={onStopAgent}
          onSubmit={handleSubmit}
          buttonLoaderVariant={buttonLoaderVariant}
          pendingFilesCount={pendingFilesCount}
        />
      </div>
    ), [renderConfigDropdown, isLoggedIn, handleTranscription, loading, disabled, isAgentRunning, hasContent, hasFiles, isUploading, onStopAgent, handleSubmit, buttonLoaderVariant, pendingFilesCount]);

    const renderControls = useMemo(() => (
      <div className="flex items-center justify-between mt-0 mb-1 px-2 gap-1.5">
        {leftControls}
        {rightControls}
      </div>
    ), [leftControls, rightControls]);

    const isSnackVisible = showToolPreview || !!showSnackbar || (isFreeTier && subscriptionData && !isLocalMode());

    // Message Queue - get from store
    const allQueuedMessages = useMessageQueueStore((state) => state.queuedMessages);
    const removeQueuedMessage = useMessageQueueStore((state) => state.removeMessage);
    const moveUpQueuedMessage = useMessageQueueStore((state) => state.moveUp);
    const queuedMessages = React.useMemo(() => 
      threadId ? allQueuedMessages.filter((msg) => msg.threadId === threadId) : [],
      [allQueuedMessages, threadId]
    );
    // Message queue feature flag
    const ENABLE_MESSAGE_QUEUE = false;
    const hasQueuedMessages = ENABLE_MESSAGE_QUEUE && queuedMessages.length > 0;

    // Send now handler - stops agent and sends message immediately
    const handleSendNow = React.useCallback((msg: typeof queuedMessages[0]) => {
      if (onStopAgent) {
        onStopAgent();
      }
      removeQueuedMessage(msg.id);
      // Small delay to let agent stop
      setTimeout(() => {
        onSubmit(msg.message, msg.options);
      }, 100);
    }, [onStopAgent, removeQueuedMessage, onSubmit]);

    return (
      <TooltipProvider>
        <div className="mx-auto w-full max-w-4xl relative">
          {/* Message Queue - grows out of chat input */}
          {hasQueuedMessages && (
            <div className="absolute bottom-full left-[10%] right-[10%] mb-0 z-20">
              <div className="bg-muted/80 backdrop-blur-sm border border-border/50 border-b-0 rounded-t-lg overflow-hidden">
                {queuedMessages.map((msg, i) => (
                  <div
                    key={msg.id}
                    className="px-3 py-1.5 flex items-center gap-2 border-b border-border/30 last:border-b-0 group"
                  >
                    <Clock className="w-3 h-3 text-muted-foreground flex-shrink-0" />
                    <span className="flex-1 text-xs text-foreground/80 truncate">{msg.message}</span>
                    <div className="flex items-center gap-0.5 flex-shrink-0">
                      <Tooltip>
                        <TooltipTrigger asChild>
                          <button
                            onClick={() => handleSendNow(msg)}
                            className="p-1 rounded text-muted-foreground hover:text-primary hover:bg-primary/10 transition-colors"
                          >
                            <Send className="w-3 h-3" />
                          </button>
                        </TooltipTrigger>
                        <TooltipContent side="top" className="text-xs">Send now</TooltipContent>
                      </Tooltip>
                      {i > 0 && (
                        <Tooltip>
                          <TooltipTrigger asChild>
                            <button
                              onClick={() => threadId && moveUpQueuedMessage(msg.id, threadId)}
                              className="p-1 rounded text-muted-foreground hover:text-foreground hover:bg-muted transition-colors"
                            >
                              <ArrowUp className="w-3 h-3" />
                            </button>
                          </TooltipTrigger>
                          <TooltipContent side="top" className="text-xs">Move up</TooltipContent>
                        </Tooltip>
                      )}
                      <Tooltip>
                        <TooltipTrigger asChild>
                          <button
                            onClick={() => removeQueuedMessage(msg.id)}
                            className="p-1 rounded text-muted-foreground hover:text-destructive hover:bg-destructive/10 transition-colors"
                          >
                            <X className="w-3 h-3" />
                          </button>
                        </TooltipTrigger>
                        <TooltipContent side="top" className="text-xs">Remove</TooltipContent>
                      </Tooltip>
                    </div>
                  </div>
                ))}
              </div>
            </div>
          )}
          <div className="relative">
            <ChatSnack
            toolCalls={toolCalls}
            toolCallIndex={toolCallIndex}
            onExpandToolPreview={onExpandToolPreview}
            agentName={agentName}
            showToolPreview={showToolPreview}
            subscriptionData={subscriptionData}
            onOpenUpgrade={() => setPlanSelectionModalOpen(true)}
            isVisible={isSnackVisible}
          />

          {/* Scroll to bottom button */}
          {showScrollToBottomIndicator && onScrollToBottom && (
            <button
              onClick={onScrollToBottom}
              className={`absolute cursor-pointer right-3 z-50 w-8 h-8 rounded-full bg-card border border-border transition-all duration-200 hover:scale-105 flex items-center justify-center -top-12
                }`}
              title="Scroll to bottom"
            >
              <ArrowDown className="w-4 h-4 text-muted-foreground" />
            </button>
          )}
          <Card
            className={`shadow-none w-full max-w-4xl mx-auto bg-transparent border-none overflow-visible py-0 pb-5 ${isSnackVisible ? 'mt-6' : ''} ${enableAdvancedConfig && selectedAgentId ? '' : 'rounded-3xl'} relative z-10`}
            onDragOver={handleDragOver}
            onDragLeave={handleDragLeave}
            onDrop={(e) => {
              e.preventDefault();
              e.stopPropagation();
              setIsDraggingOver(false);
              if (fileInputRef.current && e.dataTransfer.files.length > 0) {
                const files = Array.from(e.dataTransfer.files);
                handleFiles(
                  files,
                  sandboxId,
                  projectId,
                  setPendingFiles,
                  setUploadedFiles,
                  setIsUploading,
                  messages,
                  queryClient,
                );
              }
            }}
          >
            <div className="w-full text-sm flex flex-col justify-between items-start rounded-lg">
              <CardContent className={`w-full p-1.5 pb-2 ${bgColor} border rounded-[24px]`}>
                {(uploadedFiles.length > 0 || isUploading) && (
                  <div className="relative">
                    <AttachmentGroup
                      files={uploadedFiles || []}
                      sandboxId={sandboxId}
                      onRemove={isSendingFiles ? undefined : removeUploadedFile}
                      layout="inline"
                      maxHeight="216px"
                      showPreviews={true}
                    />
                    {(isUploading && pendingFiles.length > 0) && (
                      <div className="absolute inset-0 bg-background/50 backdrop-blur-sm rounded-xl flex items-center justify-center z-10">
                        <div className="flex items-center gap-2 bg-background/90 px-3 py-2 rounded-lg border border-border">
                          <KortixLoader size="small" customSize={16} variant="auto" />
                          <span className="text-sm">Uploading {pendingFiles.length} file{pendingFiles.length !== 1 ? 's' : ''}...</span>
                        </div>
                      </div>
                    )}
                    {isSendingFiles && !isUploading && (
                      <div className="absolute inset-0 bg-background/50 backdrop-blur-sm rounded-xl flex items-center justify-center z-10">
                        <div className="flex items-center gap-2 bg-background/90 px-3 py-2 rounded-lg border border-border">
                          <KortixLoader size="small" customSize={16} variant="auto" />
                          <span className="text-sm">Sending {uploadedFiles.length} file{uploadedFiles.length !== 1 ? 's' : ''}...</span>
                        </div>
                      </div>
                    )}
                  </div>
                )}
                <div className="relative flex flex-col w-full h-full gap-2 justify-between">
                  {renderTextArea}
                  {renderControls}
                </div>
              </CardContent>
            </div>
          </Card>

          {enableAdvancedConfig && selectedAgentId && (
            <div className="w-full max-w-4xl mx-auto -mt-12 relative z-20">
              <div className="bg-gradient-to-b from-transparent via-transparent to-muted/30 pt-8 pb-2 px-4 rounded-b-3xl border border-t-0 border-border/50 transition-all duration-300 ease-out">
                <div className="flex items-center justify-between gap-1 overflow-x-auto scrollbar-none relative">
                  <button
                    onClick={() => setAgentConfigDialog({ open: true, tab: 'integrations' })}
                    className="flex items-center gap-1.5 text-muted-foreground hover:text-foreground transition-all duration-200 px-2.5 py-1.5 rounded-2xl hover:bg-muted/50 border border-transparent hover:border-border/30 flex-shrink-0 cursor-pointer relative pointer-events-auto"
                  >
                    <div className="flex items-center -space-x-0.5">
                      {quickIntegrations.every(int => integrationIcons[int.id as keyof typeof integrationIcons]) ? (
                        <>
                          {quickIntegrations.map((integration) => (
                            <div key={integration.id} className="w-4 h-4 bg-white dark:bg-muted border border-border rounded-full flex items-center justify-center shadow-sm">
                              {/* eslint-disable-next-line @next/next/no-img-element */}
                              <img
                                src={integrationIcons[integration.id as keyof typeof integrationIcons]}
                                className="w-2.5 h-2.5"
                                alt={integration.name}
                              />
                            </div>
                          ))}
                        </>
                      ) : (
                        <>
                          {quickIntegrations.map((integration) => (
                            <div key={integration.id} className="w-4 h-4 bg-white dark:bg-muted border border-border rounded-full flex items-center justify-center shadow-sm">
                              <Skeleton className="w-2.5 h-2.5 rounded" />
                            </div>
                          ))}
                        </>
                      )}
                    </div>
                    <span className="text-xs font-medium">Integrations</span>
                  </button>
                  <button
                    onClick={() => setAgentConfigDialog({ open: true, tab: 'tools' })}
                    className="flex items-center gap-1.5 text-muted-foreground hover:text-foreground transition-all duration-200 px-2.5 py-1.5 rounded-2xl hover:bg-muted/50 border border-transparent hover:border-border/30 flex-shrink-0 cursor-pointer relative pointer-events-auto"
                  >
                    <Wrench className="h-3.5 w-3.5 flex-shrink-0" />
                    <span className="text-xs font-medium">Tools</span>
                  </button>
                  <button
                    onClick={() => setAgentConfigDialog({ open: true, tab: 'instructions' })}
                    className="flex items-center gap-1.5 text-muted-foreground hover:text-foreground transition-all duration-200 px-2.5 py-1.5 rounded-2xl hover:bg-muted/50 border border-transparent hover:border-border/30 flex-shrink-0 cursor-pointer relative pointer-events-auto"
                  >
                    <Brain className="h-3.5 w-3.5 flex-shrink-0" />
                    <span className="text-xs font-medium">Instructions</span>
                  </button>
                  <button
                    onClick={() => setAgentConfigDialog({ open: true, tab: 'knowledge' })}
                    className="flex items-center gap-1.5 text-muted-foreground hover:text-foreground transition-all duration-200 px-2.5 py-1.5 rounded-2xl hover:bg-muted/50 border border-transparent hover:border-border/30 flex-shrink-0 cursor-pointer relative pointer-events-auto"
                  >
                    <Database className="h-3.5 w-3.5 flex-shrink-0" />
                    <span className="text-xs font-medium">Knowledge</span>
                  </button>

                  <button
                    onClick={() => setAgentConfigDialog({ open: true, tab: 'triggers' })}
                    className="flex items-center gap-1.5 text-muted-foreground hover:text-foreground transition-all duration-200 px-2.5 py-1.5 rounded-2xl hover:bg-muted/50 border border-transparent hover:border-border/30 flex-shrink-0 cursor-pointer relative pointer-events-auto"
                  >
                    <Zap className="h-3.5 w-3.5 flex-shrink-0" />
                    <span className="text-xs font-medium">Triggers</span>
                  </button>
                </div>
              </div>
            </div>
          )}

          <Dialog open={registryDialogOpen} onOpenChange={(open) => {
            setRegistryDialogOpen(open);
            if (!open) {
              setSelectedIntegration(null);
            }
          }}>
            <DialogContent className="p-0 max-w-6xl h-[90vh] overflow-hidden">
              <DialogHeader className="sr-only">
                <DialogTitle>Integrations</DialogTitle>
              </DialogHeader>
              <IntegrationsRegistry
                showAgentSelector={true}
                selectedAgentId={selectedAgentId}
                onAgentChange={onAgentSelect}
                onToolsSelected={(profileId, selectedTools, appName, appSlug) => {
                }}
                initialSelectedApp={selectedIntegration}
                isBlocked={isFreeTier && !isLocalMode()}
                onBlockedClick={() => setPlanSelectionModalOpen(true)}
              />
            </DialogContent>
          </Dialog>
          <PlanSelectionModal
            open={planModalOpen}
            onOpenChange={setPlanSelectionModalOpen}
          />
          {selectedAgentId && agentConfigDialog.open && (
            <AgentConfigurationDialog
              open={agentConfigDialog.open}
              onOpenChange={(open) => setAgentConfigDialog({ ...agentConfigDialog, open })}
              agentId={selectedAgentId}
              initialTab={agentConfigDialog.tab}
              onAgentChange={onAgentSelect}
            />
          )}
          </div>
        </div>
      </TooltipProvider>
    );
  },
));

ChatInput.displayName = 'ChatInput';<|MERGE_RESOLUTION|>--- conflicted
+++ resolved
@@ -41,11 +41,8 @@
 import { isStagingMode, isLocalMode } from '@/lib/config';
 import { PlanSelectionModal } from '@/components/billing/pricing';
 import { AgentConfigurationDialog } from '@/components/agents/agent-configuration-dialog';
-<<<<<<< HEAD
-=======
 import { SpotlightCard } from '@/components/ui/spotlight-card';
 import { MemoryToggle } from './memory-toggle';
->>>>>>> fb35f979
 
 import posthog from 'posthog-js';
 
